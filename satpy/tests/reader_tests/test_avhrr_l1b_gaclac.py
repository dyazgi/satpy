--- conflicted
+++ resolved
@@ -19,14 +19,8 @@
 from unittest import TestCase, main, TestLoader, TestSuite
 import numpy as np
 try:
-<<<<<<< HEAD
-    import unittest.mock as mock
-except ImportError:
-    # separate mock package py<3.3
-=======
     from unittest import mock
 except ImportError:  # python 2
->>>>>>> cd65262b
     import mock
 
 GAC_PATTERN = 'NSS.GHRR.{platform_id:2s}.D{start_time:%y%j.S%H%M}.E{end_time:%H%M}.B{orbit_number:05d}{end_orbit_last_digits:02d}.{station:2s}'  # noqa
