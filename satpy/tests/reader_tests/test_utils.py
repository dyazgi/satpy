#!/usr/bin/env python
# -*- coding: utf-8 -*-
# Copyright (c) 2014-2019 Satpy developers
#
# This file is part of satpy.
#
# satpy is free software: you can redistribute it and/or modify it under the
# terms of the GNU General Public License as published by the Free Software
# Foundation, either version 3 of the License, or (at your option) any later
# version.
#
# satpy is distributed in the hope that it will be useful, but WITHOUT ANY
# WARRANTY; without even the implied warranty of MERCHANTABILITY or FITNESS FOR
# A PARTICULAR PURPOSE.  See the GNU General Public License for more details.
#
# You should have received a copy of the GNU General Public License along with
# satpy.  If not, see <http://www.gnu.org/licenses/>.
"""Testing of helper functions."""

import os
import unittest
from datetime import datetime
from unittest import mock

import dask.array as da
import numpy as np
import numpy.testing
import pyresample.geometry
import xarray as xr
from fsspec.implementations.memory import MemoryFile, MemoryFileSystem
from pyproj import CRS

from satpy.readers import FSFile
from satpy.readers import utils as hf


class TestHelpers(unittest.TestCase):
    """Test the area helpers."""

    def test_lonlat_from_geos(self):
        """Get lonlats from geos."""
        import pyproj
        geos_area = mock.MagicMock()
        lon_0 = 0
        h = 35785831.00
        geos_area.crs = CRS({
            'a': 6378169.00,
            'b': 6356583.80,
            'h': h,
            'lon_0': lon_0,
            'proj': 'geos'})

        proj = pyproj.Proj(geos_area.crs)
        expected = proj(0, 0, inverse=True)
        np.testing.assert_allclose(expected,
                                   hf._lonlat_from_geos_angle(0, 0, geos_area))

        expected = proj(0, 1000000, inverse=True)
        np.testing.assert_allclose(expected,
                                   hf._lonlat_from_geos_angle(0, 1000000 / h,
                                                              geos_area))

        expected = proj(1000000, 0, inverse=True)
        np.testing.assert_allclose(expected,
                                   hf._lonlat_from_geos_angle(1000000 / h, 0,
                                                              geos_area))

        expected = proj(2000000, -2000000, inverse=True)
        np.testing.assert_allclose(expected,
                                   hf._lonlat_from_geos_angle(2000000 / h,
                                                              -2000000 / h,
                                                              geos_area))

    def test_get_geostationary_bbox(self):
        """Get the geostationary bbox."""
        geos_area = mock.MagicMock()
        lon_0 = 0
        geos_area.crs = CRS({
            'proj': 'geos',
            'lon_0': lon_0,
            'a': 6378169.00,
            'b': 6356583.80,
            'h': 35785831.00,
            'units': 'm'})
        geos_area.area_extent = [-5500000., -5500000., 5500000., 5500000.]

        lon, lat = hf.get_geostationary_bounding_box(geos_area, 20)
        elon = np.array([-74.802824, -73.667708, -69.879687, -60.758081,
                         -32.224989, 32.224989, 60.758081, 69.879687,
                         73.667708, 74.802824, 74.802824, 73.667708,
                         69.879687, 60.758081, 32.224989, -32.224989,
                         -60.758081, -69.879687, -73.667708, -74.802824])

        elat = -np.array([-6.81982903e-15, -1.93889346e+01, -3.84764764e+01,
                          -5.67707359e+01, -7.18862588e+01, -7.18862588e+01,
                          -5.67707359e+01, -3.84764764e+01, -1.93889346e+01,
                          0.00000000e+00, 6.81982903e-15, 1.93889346e+01,
                          3.84764764e+01, 5.67707359e+01, 7.18862588e+01,
                          7.18862588e+01, 5.67707359e+01, 3.84764764e+01,
                          1.93889346e+01, -0.00000000e+00])

        np.testing.assert_allclose(lon, elon + lon_0)
        np.testing.assert_allclose(lat, elat)

    def test_get_geostationary_angle_extent(self):
        """Get max geostationary angles."""
        geos_area = mock.MagicMock()
        proj_dict = {
            'proj': 'geos',
            'sweep': 'x',
            'lon_0': -89.5,
            'a': 6378169.00,
            'b': 6356583.80,
            'h': 35785831.00,
            'units': 'm'}
        geos_area.crs = CRS(proj_dict)
        expected = (0.15185342867090912, 0.15133555510297725)
        np.testing.assert_allclose(expected,
                                   hf.get_geostationary_angle_extent(geos_area))

        proj_dict['a'] = 1000.0
        proj_dict['b'] = 1000.0
        proj_dict['h'] = np.sqrt(2) * 1000.0 - 1000.0
        geos_area.reset_mock()
        geos_area.crs = CRS(proj_dict)
        expected = (np.deg2rad(45), np.deg2rad(45))
        np.testing.assert_allclose(expected,
                                   hf.get_geostationary_angle_extent(geos_area))

        proj_dict = {
            'proj': 'geos',
            'sweep': 'x',
            'lon_0': -89.5,
            'ellps': 'GRS80',
            'h': 35785831.00,
            'units': 'm'}
        geos_area.crs = CRS(proj_dict)
        expected = (0.15185277703584374, 0.15133971368991794)
        np.testing.assert_allclose(expected,
                                   hf.get_geostationary_angle_extent(geos_area))

    def test_geostationary_mask(self):
        """Test geostationary mask."""
        # Compute mask of a very elliptical earth
        area = pyresample.geometry.AreaDefinition(
            'FLDK',
            'Full Disk',
            'geos',
            {'a': '6378169.0',
             'b': '3000000.0',
             'h': '35785831.0',
             'lon_0': '145.0',
             'proj': 'geos',
             'units': 'm'},
            101,
            101,
            (-6498000.088960204, -6498000.088960204,
             6502000.089024927, 6502000.089024927))

        mask = hf.get_geostationary_mask(area).astype(int).compute()

        # Check results along a couple of lines
        # a) Horizontal
        self.assertTrue(np.all(mask[50, :8] == 0))
        self.assertTrue(np.all(mask[50, 8:93] == 1))
        self.assertTrue(np.all(mask[50, 93:] == 0))

        # b) Vertical
        self.assertTrue(np.all(mask[:31, 50] == 0))
        self.assertTrue(np.all(mask[31:70, 50] == 1))
        self.assertTrue(np.all(mask[70:, 50] == 0))

        # c) Top left to bottom right
        self.assertTrue(np.all(mask[range(33), range(33)] == 0))
        self.assertTrue(np.all(mask[range(33, 68), range(33, 68)] == 1))
        self.assertTrue(np.all(mask[range(68, 101), range(68, 101)] == 0))

        # d) Bottom left to top right
        self.assertTrue(np.all(mask[range(101-1, 68-1, -1), range(33)] == 0))
        self.assertTrue(np.all(mask[range(68-1, 33-1, -1), range(33, 68)] == 1))
        self.assertTrue(np.all(mask[range(33-1, -1, -1), range(68, 101)] == 0))

    @mock.patch('satpy.readers.utils.AreaDefinition')
    def test_sub_area(self, adef):
        """Sub area slicing."""
        area = mock.MagicMock()
        area.pixel_size_x = 1.5
        area.pixel_size_y = 1.5
        area.pixel_upper_left = (0, 0)
        area.area_id = 'fakeid'
        area.name = 'fake name'
        area.proj_id = 'fakeproj'
        area.crs = 'some_crs'

        hf.get_sub_area(area, slice(1, 4), slice(0, 3))
        adef.assert_called_once_with('fakeid', 'fake name', 'fakeproj',
                                     'some_crs',
                                     3, 3,
                                     (0.75, -3.75, 5.25, 0.75))

    def test_np2str(self):
        """Test the np2str function."""
        # byte object
        npstring = np.string_('hej')
        self.assertEqual(hf.np2str(npstring), 'hej')

        # single element numpy array
        np_arr = np.array([npstring])
        self.assertEqual(hf.np2str(np_arr), 'hej')

        # scalar numpy array
        np_arr = np.array(npstring)
        self.assertEqual(hf.np2str(np_arr), 'hej')

        # multi-element array
        npstring = np.array([npstring, npstring])
        self.assertRaises(ValueError, hf.np2str, npstring)

        # non-array
        self.assertRaises(ValueError, hf.np2str, 5)

    def test_get_earth_radius(self):
        """Test earth radius computation."""
        a = 2.
        b = 1.

        def re(lat):
            """Compute ellipsoid radius at the given geodetic latitude.

            Reference: Capderou, M.: Handbook of Satellite Orbits, Equation (2.20).
            """
            lat = np.deg2rad(lat)
            e2 = 1 - b ** 2 / a ** 2
            n = a / np.sqrt(1 - e2*np.sin(lat)**2)
            return n * np.sqrt((1 - e2)**2 * np.sin(lat)**2 + np.cos(lat)**2)

        for lon in (0, 180, 270):
            self.assertEqual(hf.get_earth_radius(lon=lon, lat=0., a=a, b=b), a)
        for lat in (90, -90):
            self.assertEqual(hf.get_earth_radius(lon=0., lat=lat, a=a, b=b), b)
        self.assertTrue(np.isclose(hf.get_earth_radius(lon=123, lat=45., a=a, b=b), re(45.)))

    def test_reduce_mda(self):
        """Test metadata size reduction."""
        mda = {'a': 1,
               'b': np.array([1, 2, 3]),
               'c': np.array([1, 2, 3, 4]),
               'd': {'a': 1,
                     'b': np.array([1, 2, 3]),
                     'c': np.array([1, 2, 3, 4]),
                     'd': {'a': 1,
                           'b': np.array([1, 2, 3]),
                           'c': np.array([1, 2, 3, 4])}}}
        exp = {'a': 1,
               'b': np.array([1, 2, 3]),
               'd': {'a': 1,
                     'b': np.array([1, 2, 3]),
                     'd': {'a': 1,
                           'b': np.array([1, 2, 3])}}}
        numpy.testing.assert_equal(hf.reduce_mda(mda, max_size=3), exp)

        # Make sure, reduce_mda() doesn't modify the original dictionary
        self.assertIn('c', mda)
        self.assertIn('c', mda['d'])
        self.assertIn('c', mda['d']['d'])

    @mock.patch('satpy.readers.utils.bz2.BZ2File')
    @mock.patch('satpy.readers.utils.Popen')
    def test_unzip_file_pbzip2(self, mock_popen, mock_bz2):
        """Test the bz2 file unzipping techniques."""
        process_mock = mock.Mock()
        attrs = {'communicate.return_value': (b'output', b'error'),
                 'returncode': 0}
        process_mock.configure_mock(**attrs)
        mock_popen.return_value = process_mock

        bz2_mock = mock.MagicMock()
        bz2_mock.read.return_value = b'TEST'
        mock_bz2.return_value = bz2_mock

        filename = 'tester.DAT.bz2'
        whichstr = 'satpy.readers.utils.which'
        # no bz2 installed
        with mock.patch(whichstr) as whichmock:
            whichmock.return_value = None
            new_fname = hf.unzip_file(filename)
            self.assertTrue(bz2_mock.read.called)
            self.assertTrue(os.path.exists(new_fname))
            if os.path.exists(new_fname):
                os.remove(new_fname)
        # bz2 installed
        with mock.patch(whichstr) as whichmock:
            whichmock.return_value = '/usr/bin/pbzip2'
            new_fname = hf.unzip_file(filename)
            self.assertTrue(mock_popen.called)
            self.assertTrue(os.path.exists(new_fname))
            if os.path.exists(new_fname):
                os.remove(new_fname)

        filename = 'tester.DAT'
        new_fname = hf.unzip_file(filename)
        self.assertIsNone(new_fname)

    @mock.patch('bz2.BZ2File')
    def test_generic_open_BZ2File(self, bz2_mock):
        """Test the generic_open method with bz2 filename input."""
        mock_bz2_open = mock.MagicMock()
        mock_bz2_open.read.return_value = b'TEST'
        bz2_mock.return_value = mock_bz2_open

        filename = 'tester.DAT.bz2'
        with hf.generic_open(filename) as file_object:
            data = file_object.read()
            assert data == b'TEST'

        assert mock_bz2_open.read.called

<<<<<<< HEAD
    def test_generic_open_FSFile_MemoryFileSystem(self):
        """Test the generic_open method with FSFile in MemoryFileSystem."""
        mem_fs = MemoryFileSystem()
        mem_file = MemoryFile(fs=mem_fs, path="{}test.DAT".format(mem_fs.root_marker), data=b"TEST")
        mem_file.commit()
        fsf = FSFile(mem_file)
        with hf.generic_open(fsf) as file_object:
            data = file_object.read()
            assert data == b'TEST'

    @mock.patch('satpy.readers.utils.open')
    def test_generic_open_filename(self, open_mock):
        """Test the generic_open method with filename (str)."""
        mock_fn_open = mock.MagicMock()
        mock_fn_open.read.return_value = b'TEST'
        open_mock.return_value = mock_fn_open

        filename = "test.DAT"
        with hf.generic_open(filename) as file_object:
            data = file_object.read()
            assert data == b'TEST'

        assert mock_fn_open.read.called
=======
    def test_generic_open_text(self):
        """Test the bz2 file unzipping context manager using dummy text data."""
        dummy_text_data = 'Hello'
        dummy_text_filename = 'dummy.txt'
        with open(dummy_text_filename, 'w') as f:
            f.write(dummy_text_data)

        with hf.generic_open(dummy_text_filename, 'r') as f:
            read_text_data = f.read()

        assert read_text_data == dummy_text_data

        dummy_text_filename = 'dummy.txt.bz2'
        with hf.bz2.open(dummy_text_filename, 'wt') as f:
            f.write(dummy_text_data)

        with hf.generic_open(dummy_text_filename, 'rt') as f:
            read_text_data = f.read()

        assert read_text_data == dummy_text_data

    def test_generic_open_binary(self):
        """Test the bz2 file unzipping context manager using dummy binary data."""
        dummy_binary_data = b'Hello'
        dummy_binary_filename = 'dummy.dat'
        with open(dummy_binary_filename, 'wb') as f:
            f.write(dummy_binary_data)

        with hf.generic_open(dummy_binary_filename, 'rb') as f:
            read_binary_data = f.read()

        assert read_binary_data == dummy_binary_data

        dummy_binary_filename = 'dummy.dat.bz2'
        with hf.bz2.open(dummy_binary_filename, 'wb') as f:
            f.write(dummy_binary_data)

        with hf.generic_open(dummy_binary_filename, 'rb') as f:
            read_binary_data = f.read()

        assert read_binary_data == dummy_binary_data
>>>>>>> d4c43327

    @mock.patch("os.remove")
    @mock.patch("satpy.readers.utils.unzip_file", return_value='dummy.txt')
    def test_pro_reading_gets_unzipped_file(self, fake_unzip_file, fake_remove):
        """Test the bz2 file unzipping context manager."""
        filename = 'dummy.txt.bz2'
        expected_filename = filename[:-4]

        with hf.unzip_context(filename) as new_filename:
            self.assertEqual(new_filename, expected_filename)

        fake_unzip_file.assert_called_with(filename)
        fake_remove.assert_called_with(expected_filename)

    def test_apply_rad_correction(self):
        """Test radiance correction technique using user-supplied coefs."""
        slope = 0.5
        offset = -0.1
        res = hf.apply_rad_correction(1.0, slope, offset)
        np.testing.assert_allclose(2.2, res)

    def test_get_user_calibration_factors(self):
        """Test the retrieval of user-supplied calibration factors."""
        radcor_dict = {'WV063': {'slope': 1.015,
                                 'offset': -0.0556},
                       'IR108': {'slo': 1.015,
                                 'off': -0.0556}}
        # Test that correct values are returned from the dict
        slope, offset = hf.get_user_calibration_factors('WV063', radcor_dict)
        self.assertEqual(slope, 1.015)
        self.assertEqual(offset, -0.0556)

        # Test that channels not present in dict return 1.0, 0.0
        with self.assertWarns(UserWarning):
            slope, offset = hf.get_user_calibration_factors('IR097', radcor_dict)
        self.assertEqual(slope, 1.)
        self.assertEqual(offset, 0.)

        # Check that incorrect dict keys throw an error
        with self.assertRaises(KeyError):
            hf.get_user_calibration_factors('IR108', radcor_dict)


class TestSunEarthDistanceCorrection(unittest.TestCase):
    """Tests for applying Sun-Earth distance correction to reflectance."""

    def setUp(self):
        """Create input / output arrays for the tests."""
        self.test_date = datetime(2020, 8, 15, 13, 0, 40)

        raw_refl = xr.DataArray(da.from_array([10., 20., 40., 1., 98., 50.]),
                                attrs={'start_time': self.test_date,
                                       'scheduled_time': self.test_date})

        corr_refl = xr.DataArray(da.from_array([10.50514689, 21.01029379,
                                                42.02058758, 1.05051469,
                                                102.95043957, 52.52573447]),
                                 attrs={'start_time': self.test_date,
                                        'scheduled_time': self.test_date})
        self.raw_refl = raw_refl
        self.corr_refl = corr_refl

    def test_get_utc_time(self):
        """Test the retrieval of scene time from a dataset."""
        # First check correct time is returned with 'start_time'
        tmp_array = self.raw_refl.copy()
        del tmp_array.attrs['scheduled_time']
        utc_time = hf.get_array_date(tmp_array, None)
        self.assertEqual(utc_time, self.test_date)

        # Now check correct time is returned with 'scheduled_time'
        tmp_array = self.raw_refl.copy()
        del tmp_array.attrs['start_time']
        utc_time = hf.get_array_date(tmp_array, None)
        self.assertEqual(utc_time, self.test_date)

        # Now check correct time is returned with utc_date passed
        tmp_array = self.raw_refl.copy()
        new_test_date = datetime(2019, 2, 1, 15, 2, 12)
        utc_time = hf.get_array_date(tmp_array, new_test_date)
        self.assertEqual(utc_time, new_test_date)

        # Finally, ensure error is raised if no datetime is available
        tmp_array = self.raw_refl.copy()
        del tmp_array.attrs['scheduled_time']
        del tmp_array.attrs['start_time']
        with self.assertRaises(KeyError):
            hf.get_array_date(tmp_array, None)

    def test_apply_sunearth_corr(self):
        """Test the correction of reflectances with sun-earth distance."""
        out_refl = hf.apply_earthsun_distance_correction(self.raw_refl)
        np.testing.assert_allclose(out_refl, self.corr_refl)
        self.assertTrue(out_refl.attrs['sun_earth_distance_correction_applied'])
        assert isinstance(out_refl.data, da.Array)

    def test_remove_sunearth_corr(self):
        """Test the removal of the sun-earth distance correction."""
        out_refl = hf.remove_earthsun_distance_correction(self.corr_refl)
        np.testing.assert_allclose(out_refl, self.raw_refl)
        self.assertFalse(out_refl.attrs['sun_earth_distance_correction_applied'])
        assert isinstance(out_refl.data, da.Array)<|MERGE_RESOLUTION|>--- conflicted
+++ resolved
@@ -315,7 +315,6 @@
 
         assert mock_bz2_open.read.called
 
-<<<<<<< HEAD
     def test_generic_open_FSFile_MemoryFileSystem(self):
         """Test the generic_open method with FSFile in MemoryFileSystem."""
         mem_fs = MemoryFileSystem()
@@ -339,7 +338,7 @@
             assert data == b'TEST'
 
         assert mock_fn_open.read.called
-=======
+
     def test_generic_open_text(self):
         """Test the bz2 file unzipping context manager using dummy text data."""
         dummy_text_data = 'Hello'
@@ -381,7 +380,6 @@
             read_binary_data = f.read()
 
         assert read_binary_data == dummy_binary_data
->>>>>>> d4c43327
 
     @mock.patch("os.remove")
     @mock.patch("satpy.readers.utils.unzip_file", return_value='dummy.txt')
