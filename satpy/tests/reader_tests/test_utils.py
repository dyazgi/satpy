--- conflicted
+++ resolved
@@ -398,7 +398,6 @@
         # non-array
         self.assertRaises(ValueError, hf.np2str, 5)
 
-<<<<<<< HEAD
     def test_get_earth_radius(self):
         """Test earth radius computation"""
         a = 2.
@@ -419,7 +418,7 @@
         for lat in (90, -90):
             self.assertEqual(hf.get_earth_radius(lon=0., lat=lat, a=a, b=b), b)
         self.assertTrue(np.isclose(hf.get_earth_radius(lon=123, lat=45., a=a, b=b), re(45.)))
-=======
+
     def test_reduce_mda(self):
         """Test metadata size reduction"""
         mda = {'a': 1,
@@ -443,7 +442,6 @@
         self.assertIn('c', mda)
         self.assertIn('c', mda['d'])
         self.assertIn('c', mda['d']['d'])
->>>>>>> a5733f3d
 
 
 def suite():
