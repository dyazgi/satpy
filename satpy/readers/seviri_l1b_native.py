--- conflicted
+++ resolved
@@ -54,16 +54,12 @@
 
 from satpy.readers.file_handlers import BaseFileHandler
 from satpy.readers.eum_base import recarray2dict
-from satpy.readers.seviri_base import (SEVIRICalibrationHandler,
-                                       CHANNEL_NAMES, SATNUM,
-                                       dec10216, VISIR_NUM_COLUMNS,
-<<<<<<< HEAD
-                                       VISIR_NUM_LINES, HRV_NUM_COLUMNS,
-                                       create_coef_dict)
-=======
-                                       VISIR_NUM_LINES, HRV_NUM_COLUMNS, HRV_NUM_LINES,
-                                       VIS_CHANNELS, get_service_mode, pad_data_horizontally, pad_data_vertically)
->>>>>>> 64fc4ef7
+from satpy.readers.seviri_base import (
+    SEVIRICalibrationHandler, CHANNEL_NAMES, SATNUM, dec10216,
+    VISIR_NUM_COLUMNS, VISIR_NUM_LINES, HRV_NUM_COLUMNS, HRV_NUM_LINES,
+    create_coef_dict, get_service_mode, pad_data_horizontally,
+    pad_data_vertically
+)
 from satpy.readers.seviri_l1b_native_hdr import (GSDTRecords, native_header,
                                                  native_trailer)
 from satpy.readers._geos_area import get_area_definition
@@ -90,23 +86,16 @@
                             reader_kwargs={'fill_disk': False})
     """
 
-<<<<<<< HEAD
     def __init__(self, filename, filename_info, filetype_info,
-                 calib_mode='nominal', ext_calib_coefs=None):
-=======
-    def __init__(self, filename, filename_info, filetype_info, calib_mode='nominal', fill_disk=False):
->>>>>>> 64fc4ef7
+                 calib_mode='nominal', fill_disk=False, ext_calib_coefs=None):
         """Initialize the reader."""
         super(NativeMSGFileHandler, self).__init__(filename,
                                                    filename_info,
                                                    filetype_info)
         self.platform_name = None
         self.calib_mode = calib_mode
-<<<<<<< HEAD
         self.ext_calib_coefs = ext_calib_coefs or {}
-=======
         self.fill_disk = fill_disk
->>>>>>> 64fc4ef7
 
         # Declare required variables.
         self.header = {}
@@ -307,9 +296,6 @@
         else:
             res = 3.0
             pdict['p_id'] = 'seviri_visir'
-<<<<<<< HEAD
-            area = get_area_definition(pdict, self.get_area_extent(dataset_id))
-=======
 
         service_mode = get_service_mode(pdict['ssp_lon'])
         pdict['a_name'] = 'msg_seviri_%s_%.0fkm' % (service_mode['name'], res)
@@ -327,7 +313,6 @@
             area = area.squeeze()
         else:
             area = areas[0]
->>>>>>> 64fc4ef7
 
         return area
 
