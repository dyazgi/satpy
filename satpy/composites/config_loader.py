#!/usr/bin/env python
# -*- coding: utf-8 -*-
# Copyright (c) 2020-2021 Satpy developers
#
# This file is part of satpy.
#
# satpy is free software: you can redistribute it and/or modify it under the
# terms of the GNU General Public License as published by the Free Software
# Foundation, either version 3 of the License, or (at your option) any later
# version.
#
# satpy is distributed in the hope that it will be useful, but WITHOUT ANY
# WARRANTY; without even the implied warranty of MERCHANTABILITY or FITNESS FOR
# A PARTICULAR PURPOSE.  See the GNU General Public License for more details.
#
# You should have received a copy of the GNU General Public License along with
# satpy.  If not, see <http://www.gnu.org/licenses/>.
"""Classes for loading compositor and modifier configuration files."""
<<<<<<< HEAD
from __future__ import annotations

import os
=======
>>>>>>> eb997244
import logging
import os
import warnings
from typing import Callable, Iterable
from functools import update_wrapper, lru_cache

import yaml

try:
    from yaml import UnsafeLoader
except ImportError:
    from yaml import Loader as UnsafeLoader  # type: ignore

<<<<<<< HEAD
import satpy
from satpy import DataQuery, DataID
from satpy._config import (get_entry_points_config_dirs, config_search_paths,
                           glob_config)
from satpy.utils import recursive_dict_update
=======
from satpy import DataID, DataQuery, DatasetDict
from satpy._config import config_search_paths, get_entry_points_config_dirs, glob_config
>>>>>>> eb997244
from satpy.dataset.dataid import minimal_default_keys_config
from satpy.utils import recursive_dict_update

logger = logging.getLogger(__name__)


def _convert_dep_info_to_data_query(dep_info):
    key_item = dep_info.copy()
    key_item.pop('prerequisites', None)
    key_item.pop('optional_prerequisites', None)
    if 'modifiers' in key_item:
        key_item['modifiers'] = tuple(key_item['modifiers'])
    key = DataQuery.from_dict(key_item)
    return key


class _CompositeConfigHelper:
    """Helper class for parsing composite configurations.

    The provided `loaded_compositors` dictionary is updated inplace.

    """

    def __init__(self, loaded_compositors, sensor_id_keys):
        self.loaded_compositors = loaded_compositors
        self.sensor_id_keys = sensor_id_keys

    def _create_comp_from_info(self, composite_info, loader):
        key = DataID(self.sensor_id_keys, **composite_info)
        comp = loader(_satpy_id=key, **composite_info)
        return key, comp

    def _handle_inline_comp_dep(self, dep_info, dep_num, parent_name):
        # Create an unique temporary name for the composite
        sub_comp_name = '_' + parent_name + '_dep_{}'.format(dep_num)
        dep_info['name'] = sub_comp_name
        self._load_config_composite(dep_info)

    @staticmethod
    def _get_compositor_loader_from_config(composite_name, composite_info):
        try:
            loader = composite_info.pop('compositor')
        except KeyError:
            raise ValueError("'compositor' key missing or empty for '{}'. Option keys = {}".format(
                composite_name, str(composite_info.keys())))
        return loader

    def _process_composite_deps(self, composite_info):
        dep_num = -1
        for prereq_type in ['prerequisites', 'optional_prerequisites']:
            prereqs = []
            for dep_info in composite_info.get(prereq_type, []):
                dep_num += 1
                if not isinstance(dep_info, dict):
                    prereqs.append(dep_info)
                    continue
                elif 'compositor' in dep_info:
                    self._handle_inline_comp_dep(
                        dep_info, dep_num, composite_info['name'])
                prereq_key = _convert_dep_info_to_data_query(dep_info)
                prereqs.append(prereq_key)
            composite_info[prereq_type] = prereqs

    def _load_config_composite(self, composite_info):
        composite_name = composite_info['name']
        loader = self._get_compositor_loader_from_config(composite_name, composite_info)
        self._process_composite_deps(composite_info)
        key, comp = self._create_comp_from_info(composite_info, loader)
        self.loaded_compositors[key] = comp

    def _load_config_composites(self, configured_composites):
        for composite_name, composite_info in configured_composites.items():
            composite_info['name'] = composite_name
            self._load_config_composite(composite_info)

    def parse_config(self, configured_composites, composite_configs):
        """Parse composite configuration dictionary."""
        try:
            self._load_config_composites(configured_composites)
        except (ValueError, KeyError):
            raise RuntimeError("Failed to load composites from configs "
                               "'{}'".format(composite_configs))


class _ModifierConfigHelper:
    """Helper class for parsing modifier configurations.

    The provided `loaded_modifiers` dictionary is updated inplace.

    """

    def __init__(self, loaded_modifiers, sensor_id_keys):
        self.loaded_modifiers = loaded_modifiers
        self.sensor_id_keys = sensor_id_keys

    @staticmethod
    def _get_modifier_loader_from_config(modifier_name, modifier_info):
        try:
            loader = modifier_info.pop('modifier', None)
            if loader is None:
                loader = modifier_info.pop('compositor')
                warnings.warn("Modifier '{}' uses deprecated 'compositor' "
                              "key to point to Python class, replace "
                              "with 'modifier'.".format(modifier_name))
        except KeyError:
            raise ValueError("'modifier' key missing or empty for '{}'. Option keys = {}".format(
                modifier_name, str(modifier_info.keys())))
        return loader

    def _process_modifier_deps(self, modifier_info):
        for prereq_type in ['prerequisites', 'optional_prerequisites']:
            prereqs = []
            for dep_info in modifier_info.get(prereq_type, []):
                if not isinstance(dep_info, dict):
                    prereqs.append(dep_info)
                    continue
                prereq_key = _convert_dep_info_to_data_query(dep_info)
                prereqs.append(prereq_key)
            modifier_info[prereq_type] = prereqs

    def _load_config_modifier(self, modifier_info):
        modifier_name = modifier_info['name']
        loader = self._get_modifier_loader_from_config(modifier_name, modifier_info)
        self._process_modifier_deps(modifier_info)
        self.loaded_modifiers[modifier_name] = (loader, modifier_info)

    def _load_config_modifiers(self, configured_modifiers):
        for modifier_name, modifier_info in configured_modifiers.items():
            modifier_info['name'] = modifier_name
            self._load_config_modifier(modifier_info)

    def parse_config(self, configured_modifiers, composite_configs):
        """Parse modifier configuration dictionary."""
        try:
            self._load_config_modifiers(configured_modifiers)
        except (ValueError, KeyError):
            raise RuntimeError("Failed to load modifiers from configs "
                               "'{}'".format(composite_configs))


def _load_config(composite_configs):
    if not isinstance(composite_configs, (list, tuple)):
        composite_configs = [composite_configs]

    conf = {}
    for composite_config in composite_configs:
        with open(composite_config, 'r', encoding='utf-8') as conf_file:
            conf = recursive_dict_update(conf, yaml.load(conf_file, Loader=UnsafeLoader))
    try:
        sensor_name = conf['sensor_name']
    except KeyError:
        logger.debug('No "sensor_name" tag found in %s, skipping.',
                     composite_configs)
        return

    sensor_compositors = {}  # DatasetDict()
    sensor_modifiers = {}

    dep_id_keys = None
    sensor_deps = sensor_name.split('/')[:-1]
    if sensor_deps:
        # get dependent
        for sensor_dep in sensor_deps:
            dep_comps, dep_mods, dep_id_keys = load_compositor_configs_for_sensor(sensor_dep)
        # the last parent should include all of its parents so only add the last one
        sensor_compositors.update(dep_comps)
        sensor_modifiers.update(dep_mods)

    id_keys = _get_sensor_id_keys(conf, dep_id_keys)
    mod_config_helper = _ModifierConfigHelper(sensor_modifiers, id_keys)
    configured_modifiers = conf.get('modifiers', {})
    mod_config_helper.parse_config(configured_modifiers, composite_configs)

    comp_config_helper = _CompositeConfigHelper(sensor_compositors, id_keys)
    configured_composites = conf.get('composites', {})
    comp_config_helper.parse_config(configured_composites, composite_configs)
    return sensor_compositors, sensor_modifiers, id_keys


def _get_sensor_id_keys(conf, parent_id_keys):
    try:
        id_keys = conf['composite_identification_keys']
    except KeyError:
        id_keys = parent_id_keys
        if not id_keys:
            id_keys = minimal_default_keys_config
    return id_keys


def _lru_cache_with_config_path(func: Callable):
    """Use lru_cache but include satpy's current config_path."""
    @lru_cache()
    def _call_without_config_path_wrapper(sensor_name, _):
        return func(sensor_name)

    def _add_config_path_wrapper(sensor_name: str):
        config_path = satpy.config.get("config_path")
        # make sure config_path is hashable, but keep original order since it matters
        config_path = tuple(config_path)
        return _call_without_config_path_wrapper(sensor_name, config_path)

    wrapper = update_wrapper(_add_config_path_wrapper, func)
    wrapper = _update_cached_wrapper(wrapper, _call_without_config_path_wrapper)
    return wrapper


def _update_cached_wrapper(wrapper, cached_func):
    for meth_name in ("cache_clear", "cache_parameters", "cache_info"):
        if hasattr(cached_func, meth_name):
            setattr(wrapper, meth_name, getattr(cached_func, meth_name))
    return wrapper


@_lru_cache_with_config_path
def load_compositor_configs_for_sensor(sensor_name: str) -> tuple[dict[str, dict], dict[str, dict], dict]:
    """Load compositor, modifier, and DataID key information from configuration files for the specified sensor.

    Args:
        sensor_name: Sensor name that has matching ``sensor_name.yaml``
            config files.

    Returns:
        (comps, mods, data_id_keys): Where `comps` is a dictionary:

                composite ID -> compositor object

            And `mods` is a dictionary:

                modifier name -> (modifier class, modifiers options)

            Add `data_id_keys` is a dictionary:

                DataID key -> key properties

    """
    config_filename = sensor_name + ".yaml"
    logger.debug("Looking for composites config file %s", config_filename)
    paths = get_entry_points_config_dirs('satpy.composites')
    composite_configs = config_search_paths(
        os.path.join("composites", config_filename),
        search_dirs=paths, check_exists=True)
    if not composite_configs:
        logger.debug("No composite config found called %s",
                     config_filename)
        return {}, {}, minimal_default_keys_config
    return _load_config(composite_configs)


def load_compositor_configs_for_sensors(sensor_names: Iterable[str]) -> tuple[dict[str, dict], dict[str, dict]]:
    """Load compositor and modifier configuration files for the specified sensors.

    Args:
        sensor_names (list of strings): Sensor names that have matching
            ``sensor_name.yaml`` config files.

    Returns:
        (comps, mods): Where `comps` is a dictionary:

                sensor_name -> composite ID -> compositor object

            And `mods` is a dictionary:

                sensor_name -> modifier name -> (modifier class,
                modifiers options)

    """
    comps = {}
    mods = {}
    for sensor_name in sensor_names:
        sensor_comps, sensor_mods = load_compositor_configs_for_sensor(sensor_name)[:2]
        comps[sensor_name] = sensor_comps
        mods[sensor_name] = sensor_mods
    return comps, mods


def all_composite_sensors():
    """Get all sensor names from available composite configs."""
    paths = get_entry_points_config_dirs('satpy.composites')
    composite_configs = glob_config(
        os.path.join("composites", "*.yaml"),
        search_dirs=paths)
    yaml_names = set([os.path.splitext(os.path.basename(fn))[0]
                      for fn in composite_configs])
    non_sensor_yamls = ('visir',)
    sensor_names = [x for x in yaml_names if x not in non_sensor_yamls]
    return sensor_names<|MERGE_RESOLUTION|>--- conflicted
+++ resolved
@@ -16,17 +16,13 @@
 # You should have received a copy of the GNU General Public License along with
 # satpy.  If not, see <http://www.gnu.org/licenses/>.
 """Classes for loading compositor and modifier configuration files."""
-<<<<<<< HEAD
 from __future__ import annotations
 
-import os
-=======
->>>>>>> eb997244
 import logging
 import os
 import warnings
+from functools import lru_cache, update_wrapper
 from typing import Callable, Iterable
-from functools import update_wrapper, lru_cache
 
 import yaml
 
@@ -35,16 +31,9 @@
 except ImportError:
     from yaml import Loader as UnsafeLoader  # type: ignore
 
-<<<<<<< HEAD
 import satpy
-from satpy import DataQuery, DataID
-from satpy._config import (get_entry_points_config_dirs, config_search_paths,
-                           glob_config)
-from satpy.utils import recursive_dict_update
-=======
 from satpy import DataID, DataQuery, DatasetDict
 from satpy._config import config_search_paths, get_entry_points_config_dirs, glob_config
->>>>>>> eb997244
 from satpy.dataset.dataid import minimal_default_keys_config
 from satpy.utils import recursive_dict_update
 
